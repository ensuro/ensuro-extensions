--- conflicted
+++ resolved
@@ -111,14 +111,11 @@
     }
 
     await accessManager.grantComponentRole(bucketRm, await bucketRm.PRICER_ROLE(), signer);
-    await accessManager.grantComponentRole(bucketRm, await bucketRm.POLICY_CREATOR_ROLE(), erc4626cfl);
-    await accessManager.grantComponentRole(bucketRm, await bucketRm.RESOLVER_ROLE(), erc4626cfl);
-<<<<<<< HEAD
-=======
+
     await accessManager.grantComponentRole(bucketRm, await bucketRm.PRICER_ROLE(), erc4626cfl);
     await accessManager.grantComponentRole(bucketRm, await bucketRm.POLICY_CREATOR_ROLE(), erc4626cfl);
     await accessManager.grantComponentRole(bucketRm, await bucketRm.REPLACER_ROLE(), erc4626cfl);
->>>>>>> 74055735
+    await accessManager.grantComponentRole(bucketRm, await bucketRm.RESOLVER_ROLE(), erc4626cfl);
 
     return { bucketRm, erc4626cfl, pool, accessManager, premiumsAccount, ...others };
   }
