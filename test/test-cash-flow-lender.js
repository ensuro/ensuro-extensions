const { expect } = require("chai");
const {
  _W,
  amountFunction,
  getTransactionEvent,
  accessControlMessage,
  makeQuoteMessage,
} = require("@ensuro/core/js/utils");
const {
  initCurrency,
  deployPool,
  deployPremiumsAccount,
  addRiskModule,
  addEToken,
} = require("@ensuro/core/js/test-utils");
const { newPolicy, defaultPolicyParams, makeBatchParams } = require("./test-utils");
const hre = require("hardhat");
const helpers = require("@nomicfoundation/hardhat-network-helpers");

const { ethers } = hre;
const { MaxUint256, ZeroAddress } = ethers;

describe("CashFlowLender contract tests", function () {
  let _A;
  let anon, creator, cust, guardian, lp, owner, resolver, signer;

  beforeEach(async () => {
    [, lp, cust, signer, resolver, creator, anon, owner, guardian] = await ethers.getSigners();

    _A = amountFunction(6);
  });

  async function deployPoolFixture(creationIsOpen) {
    creationIsOpen = creationIsOpen === undefined ? true : creationIsOpen;
    const currency = await initCurrency(
      { name: "Test USDC", symbol: "USDC", decimals: 6, initial_supply: _A(50000) },
      [lp, cust, owner],
      [_A(5000), _A(500), _A(1000)]
    );

    const pool = await deployPool({
      currency: currency,
      grantRoles: ["LEVEL1_ROLE", "LEVEL2_ROLE"],
      treasuryAddress: "0x8626f6940E2eb28930eFb4CeF49B2d1F2C9C1199", // Random address
    });
    pool._A = _A;

    const accessManager = await ethers.getContractAt("AccessManager", await pool.access());

    // Setup the liquidity sources
    const etk = await addEToken(pool, {});
    const premiumsAccount = await deployPremiumsAccount(pool, { srEtk: etk });

    // Provide some liquidity
    await currency.connect(lp).approve(pool, _A(5000));
    await pool.connect(lp).deposit(etk, _A(5000));

    // Customer approval
    await currency.connect(cust).approve(pool, _A(500));

    // Setup the risk module
    const SignedQuoteRiskModule = await ethers.getContractFactory("SignedQuoteRiskModule");
    const rm = await addRiskModule(pool, premiumsAccount, SignedQuoteRiskModule, {
      ensuroFee: 0.03,
      extraConstructorArgs: [creationIsOpen],
    });

    await accessManager.grantComponentRole(rm, await rm.PRICER_ROLE(), signer);

    return { etk, premiumsAccount, rm, pool, accessManager, currency, SignedQuoteRiskModule };
  }

  async function deployPoolAndCFLFixture(creationIsOpen, contractClass = "CashFlowLender") {
    const { rm, accessManager, ...others } = await deployPoolFixture(creationIsOpen);
    const CashFlowLender = await ethers.getContractFactory(contractClass);
    const rmAddr = await ethers.resolveAddress(rm);
    const custAddr = await ethers.resolveAddress(cust);
    const cfLender = await hre.upgrades.deployProxy(CashFlowLender, [custAddr], {
      kind: "uups",
      constructorArgs: [rmAddr],
    });
    creationIsOpen = creationIsOpen === undefined ? true : creationIsOpen;

    if (!creationIsOpen) await accessManager.grantComponentRole(rm, await rm.POLICY_CREATOR_ROLE(), cfLender);
    await accessManager.grantComponentRole(rm, await rm.RESOLVER_ROLE(), cfLender);
    await cfLender.grantRole(await cfLender.OWNER_ROLE(), owner);
    await cfLender.grantRole(await cfLender.RESOLVER_ROLE(), resolver);
    await cfLender.grantRole(await cfLender.POLICY_CREATOR_ROLE(), creator);
    await cfLender.grantRole(await cfLender.GUARDIAN_ROLE(), guardian);
    return { rm, accessManager, cfLender, ...others };
  }

  function deployPoolAndCFLFixtureCreationClosed() {
    return deployPoolAndCFLFixture(false);
  }

  function deployPoolAndCFLFixtureMultiRMCashFlowLender() {
    return deployPoolAndCFLFixture(true, "MultiRMCashFlowLender");
  }

  async function deployPoolAndCFLFixtureUpgradeToMultiRM() {
    const { cfLender, rm, ...others } = await deployPoolAndCFLFixture();
    const MultiRMCashFlowLender = await ethers.getContractFactory("MultiRMCashFlowLender");
    const newImpl = await MultiRMCashFlowLender.deploy(rm);
    await expect(cfLender.connect(anon).upgradeTo(newImpl)).to.be.revertedWith(
      accessControlMessage(anon, null, "GUARDIAN_ROLE")
    );
    await cfLender.connect(guardian).upgradeTo(newImpl);
    return { cfLender, rm, ...others };
  }

  async function deployPoolAndCFLFixtureUpgradeToMultiRMChangeRM() {
    let { cfLender, rm, SignedQuoteRiskModule, pool, premiumsAccount, accessManager, ...others } =
      await deployPoolAndCFLFixtureUpgradeToMultiRM();
    // Bind cfLender variable with the MultiRMCashFlowLender ABI
    cfLender = await ethers.getContractAt("MultiRMCashFlowLender", cfLender);
    const origRM = rm;
    // Setup a new risk module
    rm = await addRiskModule(pool, premiumsAccount, SignedQuoteRiskModule, {
      ensuroFee: 0.03,
      extraConstructorArgs: [true],
    });

    await accessManager.grantComponentRole(rm, await rm.PRICER_ROLE(), signer);
    await accessManager.grantComponentRole(rm, await rm.RESOLVER_ROLE(), cfLender);
    await cfLender.grantRole(await cfLender.ACTIVE_RM_ADMIN_ROLE(), owner);
    await cfLender.connect(owner).setActiveRiskModule(rm);

    return { cfLender, rm, pool, premiumsAccount, SignedQuoteRiskModule, accessManager, origRM, ...others };
  }

  async function deployPoolAndERC4626CFLFixture() {
    const { rm, accessManager, currency, ...others } = await deployPoolFixture();
    const ERC4626CashFlowLender = await ethers.getContractFactory("ERC4626CashFlowLender");
<<<<<<< HEAD
    const rmAddr = await ethers.resolveAddress(rm);
    const currencyAddr = await ethers.resolveAddress(currency);
    const cfLender = await hre.upgrades.deployProxy(ERC4626CashFlowLender, [rmAddr, currencyAddr], {
      kind: "uups",
    });
=======
    const cfLender = await hre.upgrades.deployProxy(
      ERC4626CashFlowLender,
      ["CFL", "ensCFL", rm.address, currency.address],
      {
        kind: "uups",
      }
    );
>>>>>>> 88784d5a

    await accessManager.grantComponentRole(rm, await rm.RESOLVER_ROLE(), cfLender);
    await accessManager.grantComponentRole(rm, await rm.PRICER_ROLE(), cfLender);
    await cfLender.grantRole(await cfLender.LP_ROLE(), lp);
    await cfLender.grantRole(await cfLender.CUSTOMER_ROLE(), cust);
    await cfLender.grantRole(await cfLender.RESOLVER_ROLE(), resolver);
    await cfLender.grantRole(await cfLender.POLICY_CREATOR_ROLE(), creator);
    await cfLender.grantRole(await cfLender.GUARDIAN_ROLE(), guardian);

    return { rm, accessManager, currency, cfLender, ...others };
  }

  const variants = [
    { name: "CFL", fixture: deployPoolAndCFLFixture },
    { name: "CFL creationIsClosed", fixture: deployPoolAndCFLFixtureCreationClosed },
    { name: "MultiRMCashFlowLender", fixture: deployPoolAndCFLFixtureMultiRMCashFlowLender },
    { name: "MultiRMCashFlowLender - Upgraded", fixture: deployPoolAndCFLFixtureUpgradeToMultiRM },
    { name: "MultiRMCashFlowLender - RM Changed", fixture: deployPoolAndCFLFixtureUpgradeToMultiRMChangeRM },
  ];

  // eslint-disable-next-line array-callback-return
  variants.map((variant) => {
    // eslint-disable-next-line func-style
    const _tn = (testName) => `${testName} - ${variant.name}`;

    it(_tn("Creates a policy paid by the CashFlowLender"), async () => {
      const { rm, pool, currency, cfLender } = await helpers.loadFixture(variant.fixture);
      const policyParams = await defaultPolicyParams({ rm: rm, premium: _A(200) });
      const quoteMessage = makeQuoteMessage(policyParams);
      const signature = ethers.Signature.from(await signer.signMessage(ethers.getBytes(quoteMessage)));
      await expect(newPolicy(cfLender, creator, policyParams, cust, signature)).to.be.revertedWith(
        "ERC20: transfer amount exceeds balance" // No funds in cfLender
      );
      expect(await currency.balanceOf(cfLender)).to.be.equal(_A(0));
      await currency.connect(owner).transfer(cfLender, _A(1000));
      const tx = await newPolicy(cfLender, creator, policyParams, cust, signature);
      const receipt = await tx.wait();
      expect(await currency.balanceOf(cfLender)).to.be.equal(_A(800)); // 200 spent on the premium
      expect(await cfLender.currentDebt()).to.be.equal(_A(200));
      const newPolicyEvt = getTransactionEvent(pool.interface, receipt, "NewPolicy");
      const policyId = newPolicyEvt.args[1].id;
      expect(await pool.ownerOf(policyId)).to.be.equal(cfLender);

      await cfLender.connect(resolver).resolvePolicy([...newPolicyEvt.args[1]], _A(800));
      expect(await cfLender.currentDebt()).to.be.equal(_A(0));
      expect(await currency.balanceOf(cfLender)).to.be.equal(_A(1000)); // 200 debt repaid
      expect(await currency.balanceOf(cust)).to.be.equal(_A(500 + 600)); // 500 initial + 600 (800-200)
    });

    it(_tn("Creates policies in batch paid by the CashFlowLender"), async () => {
      const { rm, pool, currency, cfLender } = await helpers.loadFixture(variant.fixture);
      const policyParams = [
        await defaultPolicyParams({ rm: rm, premium: _A(200), payout: _A(900) }),
        await defaultPolicyParams({
          rm: rm,
          premium: _A(300),
          payout: _A(950),
          policyData: "0xb494869573b0a0ce9caac5394e1d0d255d146ec7e2d30d643a4e1d78980f3236",
        }),
        await defaultPolicyParams({
          rm: rm,
          premium: _A(100),
          payout: _A(800),
          policyData: "0xb494869573b0a0ce9caac5394e1d0d255d146ec7e2d30d643a4e1d78980f3237",
        }),
      ];
      const quoteMessages = policyParams.map(makeQuoteMessage);
      const signatures = await Promise.all(
        quoteMessages.map(async (qm) => ethers.Signature.from(await signer.signMessage(ethers.getBytes(qm))))
      );

      await expect(
        cfLender.connect(anon).newPoliciesInBatch(...makeBatchParams(policyParams, signatures))
      ).to.be.revertedWith(accessControlMessage(anon, null, "POLICY_CREATOR_ROLE"));

      await expect(
        cfLender.connect(creator).newPoliciesInBatch(...makeBatchParams(policyParams, signatures))
      ).to.be.revertedWith("ERC20: transfer amount exceeds balance");

      expect(await currency.balanceOf(cfLender)).to.be.equal(_A(0));

      // Transfer some money, not enough to cover all the premiums
      await currency.connect(owner).transfer(cfLender, _A(300));

      await expect(
        cfLender.connect(creator).newPoliciesInBatch(...makeBatchParams(policyParams, signatures))
      ).to.be.revertedWith("ERC20: transfer amount exceeds balance");

      expect(await currency.balanceOf(cfLender)).to.be.equal(_A(300));

      await currency.connect(owner).transfer(cfLender, _A(500));

      const tx = await cfLender.connect(creator).newPoliciesInBatch(...makeBatchParams(policyParams, signatures));
      const receipt = await tx.wait();
      expect(await currency.balanceOf(cfLender)).to.be.equal(_A(200)); // 600 spent on the premium
      expect(await cfLender.currentDebt()).to.be.equal(_A(600));
      const newPolicyEvt = getTransactionEvent(pool.interface, receipt, "NewPolicy");
      const policyId = newPolicyEvt.args[1].id;
      expect(await pool.ownerOf(policyId)).to.be.equal(cfLender);

      // for each log in the transaction receipt
      const newPolicyEvts = [];
      for (const log of receipt.logs) {
        let parsedLog;
        try {
          parsedLog = pool.interface.parseLog(log);
        } catch (error) {
          continue;
        }
        if (parsedLog?.name == "NewPolicy") {
          newPolicyEvts.push(parsedLog);
        }
      }

      expect(newPolicyEvts.length).to.be.equal(3);
      expect(await pool.ownerOf(newPolicyEvts[1].args[1].id)).to.be.equal(cfLender);
      expect(await pool.ownerOf(newPolicyEvts[2].args[1].id)).to.be.equal(cfLender);

      await cfLender.connect(resolver).resolvePolicy([...newPolicyEvt.args[1]], _A(800));
      expect(await cfLender.currentDebt()).to.be.equal(_A(0));
      expect(await currency.balanceOf(cfLender)).to.be.equal(_A(200 + 600)); // 600 debt repaid
      expect(await currency.balanceOf(cust)).to.be.equal(_A(500 + 800 - 600)); // 500 initial + 600 (800-600)
    });

    ["newPolicy", "newPolicyFull", "newPolicyPaidByHolder"].map((method) =>
      it(_tn(`Rejects if called by unauthorized user - ${method}`), async () => {
        const { rm, cfLender } = await helpers.loadFixture(variant.fixture);
        const policyParams = await defaultPolicyParams({ rm: rm, premium: _A(200) });
        const quoteMessage = makeQuoteMessage(policyParams);
        const signature = ethers.Signature.from(await signer.signMessage(ethers.getBytes(quoteMessage)));
        await expect(newPolicy(cfLender, anon, policyParams, cust, signature, method)).to.be.revertedWith(
          accessControlMessage(anon, null, "POLICY_CREATOR_ROLE")
        );
      })
    );

    it(_tn("Rejects if resolved by unauthorized user"), async () => {
      const { rm, currency, pool, cfLender } = await helpers.loadFixture(variant.fixture);
      const policyParams = await defaultPolicyParams({ rm: rm, premium: _A(200) });
      const quoteMessage = makeQuoteMessage(policyParams);
      const signature = ethers.Signature.from(await signer.signMessage(ethers.getBytes(quoteMessage)));
      await currency.connect(owner).transfer(cfLender, _A(1000));
      const tx = await newPolicy(cfLender, creator, policyParams, cust, signature);
      const receipt = await tx.wait();
      expect(await currency.balanceOf(cfLender)).to.be.equal(_A(800)); // 200 spent on the premium
      expect(await cfLender.currentDebt()).to.be.equal(_A(200));
      const newPolicyEvt = getTransactionEvent(pool.interface, receipt, "NewPolicy");
      await expect(cfLender.connect(anon).resolvePolicy([...newPolicyEvt.args[1]], _A(800))).to.be.revertedWith(
        accessControlMessage(anon, null, "RESOLVER_ROLE")
      );
    });

    it(_tn("Test no payout to customer because outstanding debt"), async () => {
      const { rm, pool, currency, cfLender } = await helpers.loadFixture(variant.fixture);
      let policyParams = await defaultPolicyParams({ rm: rm, premium: _A(200) });
      let quoteMessage = makeQuoteMessage(policyParams);
      let signature = ethers.Signature.from(await signer.signMessage(ethers.getBytes(quoteMessage)));
      await currency.connect(owner).transfer(cfLender, _A(1000));
      let tx = await newPolicy(cfLender, creator, policyParams, cust, signature);
      let receipt = await tx.wait();
      expect(await cfLender.currentDebt()).to.be.equal(_A(200));
      let newPolicyEvt = getTransactionEvent(pool.interface, receipt, "NewPolicy");
      await expect(cfLender.connect(resolver).resolvePolicy([...newPolicyEvt.args[1]], _A(150)))
        .to.emit(cfLender, "DebtChanged")
        .withArgs(_A(50));
      expect(await cfLender.currentDebt()).to.be.equal(_A(50));
      expect(await currency.balanceOf(cust)).to.be.equal(_A(500)); // 500 initial

      // 2nd Policy
      policyParams = await defaultPolicyParams({
        rm: rm,
        premium: _A(100),
        payout: _A(500),
        policyData: "0x2cbef6744ebcff4969e06c41631a1d0aa71366c4fd997e9ff5a59b8efa9b9032",
      });
      quoteMessage = makeQuoteMessage(policyParams);
      signature = ethers.Signature.from(await signer.signMessage(ethers.getBytes(quoteMessage)));
      tx = await newPolicy(cfLender, creator, policyParams, cust, signature, "newPolicyFull");
      receipt = await tx.wait();
      expect(await cfLender.currentDebt()).to.be.equal(_A(150));
      newPolicyEvt = getTransactionEvent(pool.interface, receipt, "NewPolicy");

      await expect(cfLender.connect(anon).resolvePolicyFullPayout([...newPolicyEvt.args[1]], true)).to.be.revertedWith(
        accessControlMessage(anon, null, "RESOLVER_ROLE")
      );

      await expect(cfLender.connect(resolver).resolvePolicyFullPayout([...newPolicyEvt.args[1]], true))
        .to.emit(cfLender, "DebtChanged")
        .withArgs(_A(0));
      expect(await currency.balanceOf(cust)).to.be.equal(_A(500 + 500 - 150));
    });

    it(_tn("Repay debt then payout goes to customer"), async () => {
      const { rm, pool, currency, cfLender } = await helpers.loadFixture(variant.fixture);
      let policyParams = await defaultPolicyParams({ rm: rm, premium: _A(200) });
      let quoteMessage = makeQuoteMessage(policyParams);
      let signature = ethers.Signature.from(await signer.signMessage(ethers.getBytes(quoteMessage)));
      await currency.connect(owner).transfer(cfLender, _A(1000));
      let tx = await newPolicy(cfLender, creator, policyParams, cust, signature);
      let receipt = await tx.wait();
      expect(await cfLender.currentDebt()).to.be.equal(_A(200));
      let newPolicyEvt = getTransactionEvent(pool.interface, receipt, "NewPolicy");
      // Repay debt
      await currency.connect(cust).approve(cfLender, _A(500));
      await expect(cfLender.connect(cust).repayDebt(_A(500)))
        .to.emit(cfLender, "DebtChanged")
        .withArgs(_A(0));
      expect(await cfLender.currentDebt()).to.be.equal(_A(0));
      expect(await currency.balanceOf(cust)).to.be.equal(_A(300)); // 500 initial - 200 repaid
      await expect(cfLender.connect(resolver).resolvePolicy([...newPolicyEvt.args[1]], _A(150))).not.to.emit(
        cfLender,
        "DebtChanged"
      );
      expect(await currency.balanceOf(cust)).to.be.equal(_A(450));
    });

    it(_tn("Repay debt works even if resolved through RM directly"), async () => {
      const { rm, pool, currency, cfLender, accessManager } = await helpers.loadFixture(variant.fixture);
      let policyParams = await defaultPolicyParams({ rm: rm, premium: _A(200) });
      let quoteMessage = makeQuoteMessage(policyParams);
      let signature = ethers.Signature.from(await signer.signMessage(ethers.getBytes(quoteMessage)));
      await currency.connect(owner).transfer(cfLender, _A(1000));
      let tx = await newPolicy(cfLender, creator, policyParams, cust, signature);
      let receipt = await tx.wait();
      expect(await cfLender.currentDebt()).to.be.equal(_A(200));
      let newPolicyEvt = getTransactionEvent(pool.interface, receipt, "NewPolicy");
      // Resolve with cust address
      await accessManager.grantComponentRole(rm, await rm.RESOLVER_ROLE(), resolver);
      await expect(rm.connect(resolver).resolvePolicy([...newPolicyEvt.args[1]], _A(250)))
        .to.emit(cfLender, "DebtChanged")
        .withArgs(_A(0));
      expect(await currency.balanceOf(cust)).to.be.equal(_A(550));
      expect(await cfLender.riskModule()).to.be.equal(rm);
    });

    it(_tn("Checks policy expires OK"), async () => {
      const { rm, pool, currency, cfLender } = await helpers.loadFixture(variant.fixture);
      let policyParams = await defaultPolicyParams({ rm: rm, premium: _A(200) });
      let quoteMessage = makeQuoteMessage(policyParams);
      let signature = ethers.Signature.from(await signer.signMessage(ethers.getBytes(quoteMessage)));
      await currency.connect(owner).transfer(cfLender, _A(1000));
      let tx = await newPolicy(cfLender, creator, policyParams, cust, signature);
      let receipt = await tx.wait();
      expect(await cfLender.currentDebt()).to.be.equal(_A(200));
      let newPolicyEvt = getTransactionEvent(pool.interface, receipt, "NewPolicy");
      //
      await helpers.time.increaseTo(newPolicyEvt.args[1].expiration + 500n);
      // Expire the policy
      await expect(pool.expirePolicy([...newPolicyEvt.args[1]])).not.to.emit(cfLender, "DebtChanged");
      expect(await cfLender.currentDebt()).to.be.equal(_A(200));
    });

    it(_tn("It's possible to change the customer address and other receives the payout"), async () => {
      const { rm, pool, currency, cfLender } = await helpers.loadFixture(variant.fixture);
      let policyParams = await defaultPolicyParams({ rm: rm, premium: _A(200) });
      let quoteMessage = makeQuoteMessage(policyParams);
      let signature = ethers.Signature.from(await signer.signMessage(ethers.getBytes(quoteMessage)));
      await currency.connect(owner).transfer(cfLender, _A(1000));
      let tx = await newPolicy(cfLender, creator, policyParams, cust, signature);
      let receipt = await tx.wait();
      expect(await cfLender.currentDebt()).to.be.equal(_A(200));
      let newPolicyEvt = getTransactionEvent(pool.interface, receipt, "NewPolicy");

      // Try changing the customer with anon
      await expect(cfLender.connect(anon).setCustomer(anon)).to.be.revertedWith(
        accessControlMessage(anon, null, "OWNER_ROLE")
      );
      await expect(cfLender.connect(owner).setCustomer(anon)).to.emit(cfLender, "CustomerChanged").withArgs(anon);
      expect(await cfLender.customer()).to.be.equal(anon);
      await expect(cfLender.connect(resolver).resolvePolicy([...newPolicyEvt.args[1]], _A(500)))
        .to.emit(cfLender, "DebtChanged")
        .withArgs(_W(0));
      expect(await currency.balanceOf(cust)).to.be.equal(_A(500)); // unchanged
      expect(await currency.balanceOf(anon)).to.be.equal(_A(300)); // 500 payout - 200 debt
    });

    it(_tn("Test only the owner can withdraw the funds"), async () => {
      const { rm, pool, currency, cfLender } = await helpers.loadFixture(variant.fixture);
      let policyParams = await defaultPolicyParams({ rm: rm, premium: _A(200) });
      let quoteMessage = makeQuoteMessage(policyParams);
      let signature = ethers.Signature.from(await signer.signMessage(ethers.getBytes(quoteMessage)));
      await currency.connect(owner).transfer(cfLender, _A(1000));
      let tx = await newPolicy(cfLender, creator, policyParams, cust, signature, "newPolicyPaidByHolder");
      let receipt = await tx.wait();
      expect(await cfLender.currentDebt()).to.be.equal(_A(200));
      let newPolicyEvt = getTransactionEvent(pool.interface, receipt, "NewPolicy");

      // Try changing the customer with anon
      await expect(cfLender.connect(anon).withdraw(_A(200), anon)).to.be.revertedWith(
        accessControlMessage(anon, null, "OWNER_ROLE")
      );
      await expect(cfLender.connect(owner).withdraw(_A(300), anon))
        .to.emit(cfLender, "Withdrawal")
        .withArgs(anon, _A(300));
      expect(await currency.balanceOf(anon)).to.be.equal(_A(300));
      expect(await currency.balanceOf(cfLender)).to.be.equal(_A(1000 - 300 - 200));
      await expect(cfLender.connect(resolver).resolvePolicy([...newPolicyEvt.args[1]], _A(200)))
        .to.emit(cfLender, "DebtChanged")
        .withArgs(_A(0));
      await expect(cfLender.connect(owner).withdraw(MaxUint256, anon))
        .to.emit(cfLender, "Withdrawal")
        .withArgs(anon, _A(700));
      expect(await currency.balanceOf(anon)).to.be.equal(_A(1000));
      expect(await currency.balanceOf(cfLender)).to.be.equal(_A(0));
      // When no more funds, withdraw doesn't fails, just doesn't do anything
      await expect(cfLender.connect(owner).withdraw(MaxUint256, anon)).not.to.emit(cfLender, "Withdrawal");
    });
  });

  const allCFLs = variants.concat([{ name: "ERC4626CashFlowLender", fixture: deployPoolAndERC4626CFLFixture }]);

  // eslint-disable-next-line array-callback-return
  allCFLs.map((variant) => {
    // eslint-disable-next-line func-style
    const _tn = (testName) => `${testName} - ${variant.name}`;

    it(_tn("Only policy pool can call onPayoutReceived"), async () => {
      const { rm, pool, currency, cfLender } = await helpers.loadFixture(variant.fixture);
      let policyParams = await defaultPolicyParams({ rm: rm, premium: _A(200) });
      let quoteMessage = makeQuoteMessage(policyParams);
      let signature = ethers.Signature.from(await signer.signMessage(ethers.getBytes(quoteMessage)));
      await currency.connect(owner).transfer(cfLender, _A(1000));

      const tx = await newPolicy(cfLender, creator, policyParams, cust, signature);
      const receipt = await tx.wait();
      const newPolicyEvt = getTransactionEvent(pool.interface, receipt, "NewPolicy");
      const policyId = newPolicyEvt.args[1].id;

      await expect(cfLender.connect(owner).onPayoutReceived(owner, pool, policyId, _A(800))).to.be.revertedWith(
        "Only the PolicyPool should call this method"
      );
    });

    it(_tn("Resolve policy from RM"), async () => {
      const { rm, pool, accessManager, currency, cfLender } = await helpers.loadFixture(variant.fixture);
      let policyParams = await defaultPolicyParams({ rm: rm, premium: _A(200) });
      let quoteMessage = makeQuoteMessage(policyParams);
      let signature = ethers.Signature.from(await signer.signMessage(ethers.getBytes(quoteMessage)));

      await currency.connect(owner).transfer(cfLender, _A(1000));
      const tx = await newPolicy(cfLender, creator, policyParams, cust, signature);
      const receipt = await tx.wait();
      expect(await currency.balanceOf(cfLender)).to.be.equal(_A(800)); // 200 spent on the premium
      expect(await cfLender.currentDebt()).to.be.equal(_A(200));

      const newPolicyEvt = getTransactionEvent(pool.interface, receipt, "NewPolicy");
      const policyId = newPolicyEvt.args[1].id;
      expect(await pool.ownerOf(policyId)).to.be.equal(cfLender);

      await accessManager.grantComponentRole(rm, await rm.RESOLVER_ROLE(), resolver);

      await rm.connect(resolver).resolvePolicy([...newPolicyEvt.args[1]], _A(800));
      if (variant.name === "ERC4626CashFlowLender") {
        expect(await cfLender.currentDebt()).to.be.equal(_A(200) - _A(800)); // 200 prev debt - 800 payout
      } else {
        expect(await cfLender.currentDebt()).to.be.equal(_A(0));
      }
    });
  });

  it("Creates a policy paid by the MultiRMCashFlowLender with two different RMs", async () => {
    const { rm, pool, currency, cfLender, premiumsAccount, SignedQuoteRiskModule, accessManager } =
      await helpers.loadFixture(deployPoolAndCFLFixtureMultiRMCashFlowLender);
    // Fund the CFL
    await currency.connect(owner).transfer(cfLender, _A(1000));
    // Create a policy with the first RM
    const policyParams = await defaultPolicyParams({ rm: rm, premium: _A(200) });
    const quoteMessage = makeQuoteMessage(policyParams);
    const signature = ethers.Signature.from(await signer.signMessage(ethers.getBytes(quoteMessage)));
    const tx = await newPolicy(cfLender, creator, policyParams, cust, signature);
    const receipt = await tx.wait();
    expect(await currency.balanceOf(cfLender)).to.be.equal(_A(800)); // 200 spent on the premium
    expect(await cfLender.currentDebt()).to.be.equal(_A(200));
    const newPolicyEvt = getTransactionEvent(pool.interface, receipt, "NewPolicy");
    const policyId = newPolicyEvt.args[1].id;
    expect(await pool.ownerOf(policyId)).to.be.equal(cfLender);

    // Setup a new risk module
    const newRM = await addRiskModule(pool, premiumsAccount, SignedQuoteRiskModule, {
      ensuroFee: 0.03,
      extraConstructorArgs: [true],
    });

    expect(await cfLender.connect(owner).riskModule()).to.be.equal(rm);
    await accessManager.grantComponentRole(newRM, await newRM.PRICER_ROLE(), signer);
    await accessManager.grantComponentRole(newRM, await newRM.RESOLVER_ROLE(), cfLender);
    await cfLender.grantRole(await cfLender.ACTIVE_RM_ADMIN_ROLE(), owner);
    await expect(cfLender.connect(owner).setActiveRiskModule(newRM))
      .to.emit(cfLender, "ActiveRiskModuleChanged")
      .withArgs(newRM);
    expect(await cfLender.connect(owner).riskModule()).to.be.equal(newRM);

    // Create a policy with the new RM
    const policyParams2 = await defaultPolicyParams({ rm: newRM, premium: _A(150) });
    const quoteMessage2 = makeQuoteMessage(policyParams2);
    const signature2 = ethers.Signature.from(await signer.signMessage(ethers.getBytes(quoteMessage2)));
    const tx2 = await newPolicy(cfLender, creator, policyParams2, cust, signature2);
    const receipt2 = await tx2.wait();
    expect(await currency.balanceOf(cfLender)).to.be.equal(_A(650)); // 200+150 spent on the premium
    expect(await cfLender.currentDebt()).to.be.equal(_A(350));
    const newPolicyEvt2 = getTransactionEvent(pool.interface, receipt2, "NewPolicy");
    expect(newPolicyEvt2.args[0]).to.be.equal(newRM); // Check was created in the new RM
    const policyId2 = newPolicyEvt2.args[1].id;
    expect(await pool.ownerOf(policyId2)).to.be.equal(cfLender);

    // Resolve 1st policy, works fine
    await cfLender.connect(resolver).resolvePolicy([...newPolicyEvt.args[1]], _A(300));
    expect(await cfLender.currentDebt()).to.be.equal(_A(50)); // 350 - 300
    expect(await currency.balanceOf(cfLender)).to.be.equal(_A(950)); // debt partially repaid
    expect(await currency.balanceOf(cust)).to.be.equal(_A(500)); // 500 initial unchanged

    // Resolve 2nd policy, works fine too
    await cfLender.connect(resolver).resolvePolicy([...newPolicyEvt2.args[1]], _A(500));
    expect(await cfLender.currentDebt()).to.be.equal(_A(0));
    expect(await currency.balanceOf(cfLender)).to.be.equal(_A(1000)); // debt fully repaid
    expect(await currency.balanceOf(cust)).to.be.equal(_A(500 + 450)); // 500 initial + 450 (500-50)
  });

  it("MultiRMCashFlowLender.setActiveRiskModule make sure pool unchanged", async () => {
    const { rm, pool, cfLender, premiumsAccount, SignedQuoteRiskModule } = await helpers.loadFixture(
      deployPoolAndCFLFixtureMultiRMCashFlowLender
    );

    expect(await cfLender.connect(owner).riskModule()).to.be.equal(rm);

    const otherPoolSetup = await deployPoolFixture(true);
    expect(pool).not.to.be.equal(otherPoolSetup.pool);

    await expect(cfLender.connect(anon).setActiveRiskModule(otherPoolSetup.rm)).to.be.revertedWith(
      accessControlMessage(anon, null, "ACTIVE_RM_ADMIN_ROLE")
    );

    await cfLender.grantRole(await cfLender.ACTIVE_RM_ADMIN_ROLE(), owner);

    await expect(cfLender.connect(owner).setActiveRiskModule(otherPoolSetup.rm)).to.be.revertedWith(
      "The new risk module has to be part of the same pool"
    );

    // Setup a new risk module
    const newRM = await addRiskModule(pool, premiumsAccount, SignedQuoteRiskModule, {
      ensuroFee: 0.03,
      extraConstructorArgs: [true],
    });

    await expect(cfLender.connect(owner).setActiveRiskModule(newRM))
      .to.emit(cfLender, "ActiveRiskModuleChanged")
      .withArgs(newRM);
    expect(await cfLender.connect(owner).riskModule()).to.be.equal(newRM);

    // Setting back address(0) is also possible, then goes back to original RM
    await expect(cfLender.connect(owner).setActiveRiskModule(ZeroAddress))
      .to.emit(cfLender, "ActiveRiskModuleChanged")
      .withArgs(rm);
    expect(await cfLender.connect(owner).riskModule()).to.be.equal(rm);
  });
});<|MERGE_RESOLUTION|>--- conflicted
+++ resolved
@@ -132,21 +132,11 @@
   async function deployPoolAndERC4626CFLFixture() {
     const { rm, accessManager, currency, ...others } = await deployPoolFixture();
     const ERC4626CashFlowLender = await ethers.getContractFactory("ERC4626CashFlowLender");
-<<<<<<< HEAD
     const rmAddr = await ethers.resolveAddress(rm);
     const currencyAddr = await ethers.resolveAddress(currency);
-    const cfLender = await hre.upgrades.deployProxy(ERC4626CashFlowLender, [rmAddr, currencyAddr], {
+    const cfLender = await hre.upgrades.deployProxy(ERC4626CashFlowLender, ["CFL", "ensCFL", rmAddr, currencyAddr], {
       kind: "uups",
     });
-=======
-    const cfLender = await hre.upgrades.deployProxy(
-      ERC4626CashFlowLender,
-      ["CFL", "ensCFL", rm.address, currency.address],
-      {
-        kind: "uups",
-      }
-    );
->>>>>>> 88784d5a
 
     await accessManager.grantComponentRole(rm, await rm.RESOLVER_ROLE(), cfLender);
     await accessManager.grantComponentRole(rm, await rm.PRICER_ROLE(), cfLender);
