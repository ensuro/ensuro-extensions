// SPDX-License-Identifier: Apache-2.0
pragma solidity 0.8.16;

import {IPolicyHolder} from "@ensuro/core/contracts/interfaces/IPolicyHolder.sol";
import {IPolicyPool} from "@ensuro/core/contracts/interfaces/IPolicyPool.sol";
import {Policy} from "@ensuro/core/contracts/Policy.sol";
import {SignedBucketRiskModule} from "@ensuro/core/contracts/SignedBucketRiskModule.sol";
import {SignedQuoteRiskModule} from "@ensuro/core/contracts/SignedQuoteRiskModule.sol";

import {AccessControlUpgradeable} from "@openzeppelin/contracts-upgradeable/access/AccessControlUpgradeable.sol";
import {ERC4626Upgradeable} from "@openzeppelin/contracts-upgradeable/token/ERC20/extensions/ERC4626Upgradeable.sol";
import {IERC20Metadata} from "@openzeppelin/contracts/token/ERC20/extensions/IERC20Metadata.sol";
import {IERC20Upgradeable} from "@openzeppelin/contracts-upgradeable/token/ERC20/IERC20Upgradeable.sol";
import {IERC721Receiver} from "@openzeppelin/contracts/token/ERC721/IERC721Receiver.sol";
import {Math} from "@openzeppelin/contracts/utils/math/Math.sol";
import {SafeERC20} from "@openzeppelin/contracts/token/ERC20/utils/SafeERC20.sol";
import {UUPSUpgradeable} from "@openzeppelin/contracts-upgradeable/proxy/utils/UUPSUpgradeable.sol";

/**
 * @title CashFlow Lender Module that tracks ownership
 * @dev Implements the ERC-4626 standard tracking how much liquidity was provided by each LP.
 *      The assets managed by the vault are a mix of liquid USDC + the _debt tracked by the CFL. The _debt can be
 *      negative, in that case, the CFL owes to the customer.
 *
 * @custom:security-contact security@ensuro.co
 * @author Ensuro
 */
contract ERC4626CashFlowLender is AccessControlUpgradeable, UUPSUpgradeable, ERC4626Upgradeable, IPolicyHolder {
  using SafeERC20 for IERC20Metadata;

  bytes32 public constant LP_ROLE = keccak256("LP_ROLE");
  bytes32 public constant CHANGE_RM_ROLE = keccak256("CHANGE_RM_ROLE");
  bytes32 public constant BORROWER_ROLE = keccak256("BORROWER_ROLE");
  bytes32 public constant CUSTOMER_ROLE = keccak256("CUSTOMER_ROLE");
  bytes32 public constant GUARDIAN_ROLE = keccak256("GUARDIAN_ROLE");
  bytes32 public constant POLICY_CREATOR_ROLE = keccak256("POLICY_CREATOR_ROLE");
  bytes32 public constant RESOLVER_ROLE = keccak256("RESOLVER_ROLE");

  SignedQuoteRiskModule internal _riskModule;
  int256 internal _debt;

  event DebtChanged(int256 currentDebt);
  event RiskModuleChanged(SignedQuoteRiskModule newRiskModule);
  event CashOutPayout(address indexed destination, uint256 amount);
  event Borrow(address indexed destination, uint256 amount);

  /// @custom:oz-upgrades-unsafe-allow constructor
  constructor() {
    _disableInitializers();
  }

  /**
   * @dev Initializes the ERC4626CashFlowLender
   */
<<<<<<< HEAD
  function initialize(SignedQuoteRiskModule riskModule_, IERC20Upgradeable asset_) public virtual initializer {
    __ERC4626CashFlowLender_init(riskModule_, asset_);
=======
  function initialize(
    string memory name_,
    string memory symbol_,
    SignedQuoteRiskModule riskModule_,
    IERC20Upgradeable asset_
  ) public virtual initializer {
    __ERC4626CashFlowLender_init(name_, symbol_, riskModule_, asset_);
>>>>>>> 88784d5a
  }

  // solhint-disable-next-line func-name-mixedcase
  function __ERC4626CashFlowLender_init(
    string memory name_,
    string memory symbol_,
    SignedQuoteRiskModule riskModule_,
    IERC20Upgradeable asset_
  ) internal onlyInitializing {
    __UUPSUpgradeable_init();
    __AccessControl_init();
    require(address(asset_) != address(0), "ERC4626CashFlowLender: asset_ cannot be zero address");
    __ERC4626_init(asset_);
    __ERC20_init(name_, symbol_);
    __ERC4626CashFlowLender_init_unchained(riskModule_);
  }

  // solhint-disable-next-line func-name-mixedcase
  function __ERC4626CashFlowLender_init_unchained(SignedQuoteRiskModule riskModule_) internal onlyInitializing {
    require(address(riskModule_) != address(0), "ERC4626CashFlowLender: riskModule_ cannot be zero address");
    _setupRole(DEFAULT_ADMIN_ROLE, _msgSender());

    _riskModule = riskModule_;
    // Infinite approval to the PolicyPool to pay the premiums
    _currency().approve(address(_pool()), type(uint256).max);
  }

  /**
   * @dev See {IERC165-supportsInterface}.
   */
  function supportsInterface(bytes4 interfaceId) public view virtual override returns (bool) {
    return interfaceId == type(IPolicyHolder).interfaceId || super.supportsInterface(interfaceId);
  }

  // solhint-disable-next-line no-empty-blocks
  function _authorizeUpgrade(address newImpl) internal view override onlyRole(GUARDIAN_ROLE) {}

  function _pool() internal view returns (IPolicyPool) {
    return _riskModule.policyPool();
  }

  function _currency() internal view returns (IERC20Metadata) {
    return _pool().currency();
  }

  function _balance() internal view returns (uint256) {
    return _currency().balanceOf(address(this));
  }

  /**
   *
   * @param amount Amount of assets to be deposited
   */
  function _increaseDebt(uint256 amount) internal {
    _debt += int256(amount);
    emit DebtChanged(_debt);
  }

  /**
   *
   * @param amount Amount of assets to be withdrawn
   */
  function _decreaseDebt(uint256 amount) internal {
    _debt -= int256(amount);
    emit DebtChanged(_debt);
  }

  /**
   * @dev Returns the current amount the customer owes.
   */
  function currentDebt() external view returns (int256) {
    return _debt;
  }

  function totalAssets() public view virtual override returns (uint256) {
    uint256 balance = _balance();
    if (_debt < 0) {
      return balance - uint256(-_debt);
    }
    return balance + uint256(_debt);
  }

  /**
   * @dev Returns the address of the wrapped riskModule
   */
  function riskModule() public view virtual returns (SignedQuoteRiskModule) {
    return _riskModule;
  }

  function setRiskModule(SignedQuoteRiskModule riskModule_) external onlyRole(CHANGE_RM_ROLE) {
    require(address(riskModule_) != address(0), "ERC4626CashFlowLender: riskModule_ cannot be zero address");
    require(riskModule_.policyPool() == _pool(), "ERC4626CashFlowLender: new riskModule must belong to the same pool");
    _riskModule = riskModule_;
    emit RiskModuleChanged(_riskModule);
  }

  /**
   * @dev See {IERC4626-deposit}.
   */
  function deposit(uint256 assets, address receiver) public virtual override onlyRole(LP_ROLE) returns (uint256) {
    return super.deposit(assets, receiver);
  }

  /**
   * @dev See {IERC4626-mint}.
   */
  function mint(uint256 shares, address receiver) public virtual override onlyRole(LP_ROLE) returns (uint256) {
    return super.mint(shares, receiver);
  }

  function maxRedeem(address owner) public view virtual override returns (uint256) {
    return Math.min(super.maxRedeem(owner), convertToShares(_balance()));
  }

  function maxWithdraw(address owner) public view virtual override returns (uint256) {
    return Math.min(super.maxWithdraw(owner), _balance());
  }

  /**
   * @dev See {IERC4626-withdraw}.
   */
  function withdraw(
    uint256 assets,
    address receiver,
    address owner
  ) public virtual override onlyRole(LP_ROLE) returns (uint256) {
    return super.withdraw(assets, receiver, owner);
  }

  /**
   * @dev See {IERC4626-redeem}.
   */
  function redeem(
    uint256 assets,
    address receiver,
    address owner
  ) public virtual override onlyRole(LP_ROLE) returns (uint256) {
    return super.redeem(assets, receiver, owner);
  }

  function _withdraw(
    address caller,
    address receiver,
    address owner,
    uint256 assets,
    uint256 shares
  ) internal virtual override {
    require(_balance() >= assets, "ERC4626CashFlowLender: Not enough balance to withdraw");
    super._withdraw(caller, receiver, owner, assets, shares);
  }

  /**
   *
   * @param amount The amount to pay
   */
  function cashOutPayouts(uint256 amount, address destination) external onlyRole(CUSTOMER_ROLE) {
    require(_debt < 0 && int256(amount) <= -_debt, "ERC4626CashFlowLender: amount must be less than debt");
    require(_balance() >= amount, "ERC4626CashFlowLender: Not enough balance to cashout");
    _increaseDebt(amount);
    _currency().transfer(destination, amount);
    emit CashOutPayout(destination, amount);
  }

  /**
   *
   * Repays the debt
   *
   * @param amount The amount to pay
   */
  function repayDebt(uint256 amount) external {
    require(_debt > 0, "ERC4626CashFlowLender: you can't repay because there's no debt");
    amount = Math.min(uint256(_debt), amount);
    _decreaseDebt(amount);
    _currency().safeTransferFrom(_msgSender(), address(this), amount);
  }

  /**
   * @dev Allows a customer to borrow funds.
   *
   * This function facilitates borrowing by customers, increasing their debt and transferring the borrowed funds.
   *
   * Requirements:
   * - Caller must have BORROWER_ROLE.
   * - The contract's balance must be sufficient for the borrowing amount.
   *
   * @param amount The amount of funds to be borrowed.
   * @param destination The address where the borrowed funds will be transferred.
   */
  function borrow(uint256 amount, address destination) external onlyRole(BORROWER_ROLE) {
    require(_balance() >= amount, "ERC4626CashFlowLender: Not enough balance to borrow");
    _increaseDebt(amount);
    _currency().transfer(destination, amount);
    emit Borrow(destination, amount);
  }

  /**
   * @dev Creates a new policy paid by this contract and increases the debt.
   *
   * If it is a RiskModule without bucket, send type(uint256).max
   * If it is a RiskModule with bucket, send the bucketId
   *
   * Requirements:
   * - Caller must have POLICY_CREATOR_ROLE
   * - _balance() >= than the amount of the premium
   *
   */
  function newPolicyWithRm(
    address riskModule_,
    uint256 payout,
    uint256 premium,
    uint256 lossProb,
    uint40 expiration,
    bytes32 policyData,
    uint256 bucketId,
    bytes32 quoteSignatureR,
    bytes32 quoteSignatureVS,
    uint40 quoteValidUntil
  ) external onlyRole(POLICY_CREATOR_ROLE) returns (uint256 policyId) {
    uint256 balanceBefore = _balance();
    if (bucketId == type(uint256).max) {
      policyId = SignedQuoteRiskModule(riskModule_).newPolicy(
        payout,
        premium,
        lossProb,
        expiration,
        address(this),
        policyData,
        quoteSignatureR,
        quoteSignatureVS,
        quoteValidUntil
      );
    } else {
      policyId = SignedBucketRiskModule(riskModule_).newPolicy(
        payout,
        premium,
        lossProb,
        expiration,
        address(this),
        policyData,
        bucketId,
        quoteSignatureR,
        quoteSignatureVS,
        quoteValidUntil
      );
    }
    // Increases the debt
    _increaseDebt(balanceBefore - _balance());
    return policyId;
  }

  /**
   * @dev Creates several policies paid by this contract and increases the debt.
   *
   * If it is a RiskModule without bucket, send type(uint256).max
   * If it is a RiskModule with bucket, send the bucketId
   *
   * Requirements:
   * - Caller must have POLICY_CREATOR_ROLE
   * - _balance() >= than the amount of the premium
   *
   */
  function newPoliciesInBatchWithRm(
    address[] memory riskModules,
    uint256[] memory payout,
    uint256[] memory premium,
    uint256[] memory lossProb,
    uint40[] memory expiration,
    bytes32[] memory policyData,
    uint256[] memory bucketId,
    bytes32[] memory quoteSignatureR,
    bytes32[] memory quoteSignatureVS,
    uint40[] memory quoteValidUntil
  ) external onlyRole(POLICY_CREATOR_ROLE) {
    uint256 balanceBefore = _balance();

    for (uint256 i = 0; i < payout.length; i++) {
      if (bucketId[i] == type(uint256).max) {
        SignedQuoteRiskModule(riskModules[i]).newPolicy(
          payout[i],
          premium[i],
          lossProb[i],
          expiration[i],
          address(this),
          policyData[i],
          quoteSignatureR[i],
          quoteSignatureVS[i],
          quoteValidUntil[i]
        );
      } else {
        SignedBucketRiskModule(riskModules[i]).newPolicy(
          payout[i],
          premium[i],
          lossProb[i],
          expiration[i],
          address(this),
          policyData[i],
          bucketId[i],
          quoteSignatureR[i],
          quoteSignatureVS[i],
          quoteValidUntil[i]
        );
      }
    }
    // Increases the debt
    _increaseDebt(balanceBefore - _balance());
  }

  /**
   * @dev Creates a new policy paid by this contract and increases the debt. See {SignedQuoteRiskModule.newPolicy}
   *
   * Requirements:
   * - Caller must have POLICY_CREATOR_ROLE
   * - _balance() >= than the amount of the premium
   *
   */
  function newPolicy(
    uint256 payout,
    uint256 premium,
    uint256 lossProb,
    uint40 expiration,
    address, // onBehalfOf is ignored
    bytes32 policyData,
    bytes32 quoteSignatureR,
    bytes32 quoteSignatureVS,
    uint40 quoteValidUntil
  ) external onlyRole(POLICY_CREATOR_ROLE) returns (uint256 policyId) {
    uint256 balanceBefore = _balance();
    policyId = riskModule().newPolicy(
      payout,
      premium,
      lossProb,
      expiration,
      address(this),
      policyData,
      quoteSignatureR,
      quoteSignatureVS,
      quoteValidUntil
    );
    // Increases the debt
    _increaseDebt(balanceBefore - _balance());
    return policyId;
  }

  /**
   * @dev Creates several policies paid by this contract and increases the debt. See {SignedQuoteRiskModule.newPolicy}
   *
   * Requirements:
   * - Caller must have POLICY_CREATOR_ROLE
   * - _balance() >= than the amount of the premium
   *
   */
  function newPoliciesInBatch(
    uint256[] memory payout,
    uint256[] memory premium,
    uint256[] memory lossProb,
    uint40[] memory expiration,
    bytes32[] memory policyData,
    bytes32[] memory quoteSignatureR,
    bytes32[] memory quoteSignatureVS,
    uint40[] memory quoteValidUntil
  ) external onlyRole(POLICY_CREATOR_ROLE) {
    uint256 balanceBefore = _balance();
    SignedQuoteRiskModule rm = riskModule();

    for (uint256 i = 0; i < payout.length; i++) {
      rm.newPolicy(
        payout[i],
        premium[i],
        lossProb[i],
        expiration[i],
        address(this),
        policyData[i],
        quoteSignatureR[i],
        quoteSignatureVS[i],
        quoteValidUntil[i]
      );
    }
    // Increases the debt
    _increaseDebt(balanceBefore - _balance());
  }

  function resolvePolicy(Policy.PolicyData calldata policy, uint256 payout) external onlyRole(RESOLVER_ROLE) {
    SignedQuoteRiskModule(address(policy.riskModule)).resolvePolicy(policy, payout);
  }

  function resolvePolicyFullPayout(
    Policy.PolicyData calldata policy,
    bool customerWon
  ) external onlyRole(RESOLVER_ROLE) {
    SignedQuoteRiskModule(address(policy.riskModule)).resolvePolicyFullPayout(policy, customerWon);
  }

  /**
   * @dev Resolves several policies paid by this contract and decreases the debt. See {SignedQuoteRiskModule.resolvePolicy}
   *
   * Requirements:
   * - Caller must have RESOLVER_ROLE
   *
   */
  function resolvePoliciesInBatch(
    Policy.PolicyData[] calldata policy,
    uint256[] memory payout
  ) external onlyRole(RESOLVER_ROLE) {
    for (uint256 i = 0; i < payout.length; i++) {
      SignedQuoteRiskModule(address(policy[i].riskModule)).resolvePolicy(policy[i], payout[i]);
    }
  }

  function onERC721Received(address, address, uint256, bytes calldata) external pure override returns (bytes4) {
    return IERC721Receiver.onERC721Received.selector;
  }

  function onPolicyExpired(address, address, uint256) external pure override returns (bytes4) {
    return IPolicyHolder.onPolicyExpired.selector;
  }

  function onPayoutReceived(address, address, uint256, uint256 amount) external override returns (bytes4) {
    require(msg.sender == address(_pool()), "Only the PolicyPool should call this method");
    _decreaseDebt(amount);
    return IPolicyHolder.onPayoutReceived.selector;
  }

  /**
   * @dev This empty reserved space is put in place to allow future versions to add new
   * variables without shifting down storage in the inheritance chain.
   * See https://docs.openzeppelin.com/contracts/4.x/upgradeable#storage_gaps
   */
  uint256[48] private __gap;
}<|MERGE_RESOLUTION|>--- conflicted
+++ resolved
@@ -52,10 +52,6 @@
   /**
    * @dev Initializes the ERC4626CashFlowLender
    */
-<<<<<<< HEAD
-  function initialize(SignedQuoteRiskModule riskModule_, IERC20Upgradeable asset_) public virtual initializer {
-    __ERC4626CashFlowLender_init(riskModule_, asset_);
-=======
   function initialize(
     string memory name_,
     string memory symbol_,
@@ -63,7 +59,6 @@
     IERC20Upgradeable asset_
   ) public virtual initializer {
     __ERC4626CashFlowLender_init(name_, symbol_, riskModule_, asset_);
->>>>>>> 88784d5a
   }
 
   // solhint-disable-next-line func-name-mixedcase
